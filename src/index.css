--- conflicted
+++ resolved
@@ -37,8 +37,7 @@
 }
 
 .test-warm {
-<<<<<<< HEAD
-  @apply bg-warm-500 text-white;
+  @apply bg-sage-500 text-linen-50;
 }
 
 /* Custom utility classes */
@@ -61,7 +60,4 @@
 
 .shadow-warm-200 {
   box-shadow: 0 4px 20px rgba(231, 160, 122, 0.2);
-=======
-  @apply bg-sage-500 text-linen-50;
->>>>>>> df35b8f2
 }